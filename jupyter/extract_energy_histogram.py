--- conflicted
+++ resolved
@@ -17,7 +17,7 @@
 pr = signac.get_project(root="../signac", search=False)
 
 # We see there are a few values of a0 in the project. We now want the job id of the job with a certain a0 value.
-job_set = pr.find_job_ids({'a0': 3})  # 3 on laptop, 3.2 on ServerS
+job_set = pr.find_job_ids({'a0': 3.2})  # 3 on laptop, 3.2 on ServerS
 job_id = next(iter(job_set))
 
 # get the job handler
@@ -37,12 +37,8 @@
     cutoff=np.inf,  # no cutoff
 )
 
-<<<<<<< HEAD
-# np.savez('histogram', edges=bin_edges, counts=energy_hist)
-=======
 print("%s/%s" % (time_series.iterations[-1], job.sp.N_step))
 np.savez('histogram', edges=bin_edges, counts=energy_hist)
->>>>>>> 3927dcf3
 
 npzfile = np.load('histogram.npz')
 print(npzfile.files)
