"""Module containing various utility job-related functions."""
from openpmd_viewer.addons import LpaDiagnostics
import pathlib
import math
import numpy as np
<<<<<<< HEAD
=======
from util import round_to_nearest
import logging


logger = logging.getLogger(__name__)
>>>>>>> 25323381


def is_h5_path(job):
    h5_path = pathlib.Path(job.ws) / "diags" / "hdf5"
    if not h5_path.is_dir():
        raise FileNotFoundError(f"{h5_path} doesn't exist.")
    return h5_path

def get_time_series_from(job):
    h5_path = is_h5_path(job)
    time_series = LpaDiagnostics(h5_path)
    logger.info("Read time series from %s." % h5_path)
    return time_series


def num_saved_iterations(N_step, diag_period):
    return math.ceil((N_step - 1) / diag_period)


def number_of_saved_iterations(job):
    return num_saved_iterations(job.sp.N_step, job.sp.diag_period)


def saved_iterations(N_step, diag_period):
    return np.arange(0, N_step, diag_period, dtype=int)


def estimate_saved_iterations(job):
    return saved_iterations(job.sp.N_step, job.sp.diag_period)


def estimate_diags_fnames(job, digits=8, extension=".h5"):
    return (
        f"data{iteration:0{digits}d}{extension}"
        for iteration in estimate_saved_iterations(job)
    )


def get_diags_fnames(job):
    h5_path = is_h5_path(job)
    fnames = (
        p.name
        for p in sorted(
            h5_path.glob("*.h5"), key=lambda p: extract_iteration_number(p.name)
        )
    )
    return fnames


def extract_iteration_number(diags_fname):
    stem, ext = diags_fname.split(".")
    return int(stem[4:])


def main():
    """Main entry point."""
    import random
    import signac

    random.seed(42)

    proj = signac.get_project(search=False)
    job = random.choice(list(iter(proj)))
    print(job.ws)

    ts = get_time_series_from(job)
    assert number_of_saved_iterations(job) == estimate_saved_iterations(job).size
    assert ts.iterations.size == number_of_saved_iterations(job)

    edf = list(estimate_diags_fnames(job))
    other_esi = [extract_iteration_number(f) for f in edf]
    esi = estimate_saved_iterations(job)
    assert set(esi) == set(other_esi)

    gdf = list(get_diags_fnames(job))
    assert set(edf) == set(gdf)


if __name__ == "__main__":
    main()<|MERGE_RESOLUTION|>--- conflicted
+++ resolved
@@ -3,14 +3,11 @@
 import pathlib
 import math
 import numpy as np
-<<<<<<< HEAD
-=======
 from util import round_to_nearest
 import logging
 
 
 logger = logging.getLogger(__name__)
->>>>>>> 25323381
 
 
 def is_h5_path(job):
